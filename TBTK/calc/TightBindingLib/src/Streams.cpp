/** @file Streams.cpp
 *
 *  @author Kristofer Björnson
 */

#include "../include/Streams.h"

#include <iostream>
#include <fstream>

using namespace std;

namespace TBTK{
namespace Util{

//ostream Streams::out(new ForkBuffer(&cout, &Streams::log));
//stream Streams::log(&nullBuffer);
//ostream Streams::err(new ForkBuffer(&cout, &Streams::log));
ostream Streams::out(&stdOutBuffer);
//ostream Streams::log(stdLogBuffer.rdbuf());
ostream Streams::log(&Streams::stdLogBuffer);
ostream Streams::err(&stdErrBuffer);
ostream Streams::null(&nullBuffer);
Streams::NullBuffer Streams::nullBuffer;

//Line one and three below are not memory leak even if they appear as such. The
//created objects are intended to last throughout the existence of the program.
Streams::ForkBuffer Streams::stdOutBuffer(&cout, &Streams::log);
Streams::LogBuffer Streams::stdLogBuffer;
Streams::ForkBuffer Streams::stdErrBuffer(&cout, &Streams::log);
ofstream Streams::logFile;

int Streams::NullBuffer::overflow(int c){
	return c;
}

void Streams::setStdMuteOut(){
	stdOutBuffer.mute(0, true);
	stdOutBuffer.mute(1, false);
}

void Streams::setStdMuteErr(){
	stdErrBuffer.mute(0, true);
	stdErrBuffer.mute(1, false);
<<<<<<< HEAD
}

void Streams::openLog(std::string fileName){
	stdLogBuffer.open(fileName);
}

void Streams::closeLog(){
	stdLogBuffer.close();
}

Streams::ForkBuffer::ForkBuffer(
	basic_ostream<char,
	char_traits<char>> *ostream1,
	basic_ostream<char,
	char_traits<char>> *ostream2
){
	ostreams[0] = ostream1;
	ostreams[1] = ostream2;

	isMute[0] = false;
	isMute[1] = false;
}

=======
}

void Streams::openLog(std::string fileName){
	stdLogBuffer.open(fileName);
}

void Streams::closeLog(){
	stdLogBuffer.close();
}

bool Streams::logIsOpen(){
	return stdLogBuffer.isOpen();
}

Streams::ForkBuffer::ForkBuffer(
	basic_ostream<char,
	char_traits<char>> *ostream1,
	basic_ostream<char,
	char_traits<char>> *ostream2
){
	ostreams[0] = ostream1;
	ostreams[1] = ostream2;

	isMute[0] = false;
	isMute[1] = false;
}

>>>>>>> db720adf
void Streams::ForkBuffer::mute(int n, bool isMute){
	this->isMute[n] = isMute;
}

int Streams::ForkBuffer::overflow(int c){
	for(int n = 0; n < 2; n++)
		if(ostreams[n])
			*(ostreams[n]) << (char)c;

	return c;
}

Streams::LogBuffer::LogBuffer(){
}

Streams::LogBuffer::~LogBuffer(){
}

void Streams::LogBuffer::open(std::string fileName){
	if(fout.is_open()){
		cerr << "Error in Util::Streams::LogBuffer::openFile(): Log file already open." << endl;
		exit(1);
	}

	fout.open(fileName);
};

void Streams::LogBuffer::close(){
	if(fout.is_open()){
		fout.close();
	}
	else{
		Util::Streams::err << "Error in Util::Streams::LogBuffer::closeFile(): No log file is open.\n";
		exit(1);
	}
}

<<<<<<< HEAD
=======
bool Streams::LogBuffer::isOpen(){
	return fout.is_open();
}

>>>>>>> db720adf
int Streams::LogBuffer::overflow(int c){
	if(fout.is_open())
		fout << (char)c;
	return c;
}

};	//End of namespace Util
};	//End of namespace TBTK<|MERGE_RESOLUTION|>--- conflicted
+++ resolved
@@ -42,31 +42,6 @@
 void Streams::setStdMuteErr(){
 	stdErrBuffer.mute(0, true);
 	stdErrBuffer.mute(1, false);
-<<<<<<< HEAD
-}
-
-void Streams::openLog(std::string fileName){
-	stdLogBuffer.open(fileName);
-}
-
-void Streams::closeLog(){
-	stdLogBuffer.close();
-}
-
-Streams::ForkBuffer::ForkBuffer(
-	basic_ostream<char,
-	char_traits<char>> *ostream1,
-	basic_ostream<char,
-	char_traits<char>> *ostream2
-){
-	ostreams[0] = ostream1;
-	ostreams[1] = ostream2;
-
-	isMute[0] = false;
-	isMute[1] = false;
-}
-
-=======
 }
 
 void Streams::openLog(std::string fileName){
@@ -94,7 +69,6 @@
 	isMute[1] = false;
 }
 
->>>>>>> db720adf
 void Streams::ForkBuffer::mute(int n, bool isMute){
 	this->isMute[n] = isMute;
 }
@@ -132,13 +106,10 @@
 	}
 }
 
-<<<<<<< HEAD
-=======
 bool Streams::LogBuffer::isOpen(){
 	return fout.is_open();
 }
 
->>>>>>> db720adf
 int Streams::LogBuffer::overflow(int c){
 	if(fout.is_open())
 		fout << (char)c;
